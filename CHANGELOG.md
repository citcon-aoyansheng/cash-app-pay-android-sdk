--- conflicted
+++ resolved
@@ -1,21 +1,12 @@
-<<<<<<< HEAD
-# UPCOMING - 2.3.0
-=======
 # 2.3.0
->>>>>>> a6accbfe
 
  - The class `CashAppPayInitializer` was made open, so that androidx.startup can be manually overridden.
  - This version bundles fixes for minify enabled builds.
  - Updated internal dependency on `OkHttp` to version `4.11.0`.
  
 ## Breaking Changes
-<<<<<<< HEAD
-
-=======
  
  - Renamed class `CashAppCashAppPayApiNetworkException` to `CashAppPayApiNetworkException`
- - Renamed class `CashAppCashAppPayApiNetworkException` to `CashAppPayApiNetworkException`
->>>>>>> a6accbfe
  - This version contains a change to the bundled Cash App Pay button.
 Previously, `light` and `dark` variants of the button were made possible by using 2 different
 views, respectively `CashAppPayButtonLight` an `CashAppPayButtonDark`. As of this version, the
